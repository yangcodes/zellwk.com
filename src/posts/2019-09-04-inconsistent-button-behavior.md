--- conflicted
+++ resolved
@@ -1,29 +1,29 @@
 ---
 layout: post
-title: Inconsistent behavior among browsers when clicking on buttons 
-description: I noticed browsers were inconsistent in how they handle a click on a button element. Some browsers choose to focus on the button. Some browsers don't. 
+title: Inconsistent behavior among browsers when clicking on buttons
+description: I noticed browsers were inconsistent in how they handle a click on a button element. Some browsers choose to focus on the button. Some browsers don't.
 slug: inconsistent-button-behavior
 tags:
   - javascript
   - accessibility
 ---
 
-I noticed browsers were inconsistent in how they handle a click on `<button>`. Some browsers choose to focus on the button. Some browsers don't. 
-
-In this article, I want to show you my test and findings. Then, I want to talk about a way to overcome these inconsistencies. 
+I noticed browsers were inconsistent in how they handle a click on `<button>`. Some browsers choose to focus on the button. Some browsers don't.
+
+In this article, I want to show you my test and findings. Then, I want to talk about a way to overcome these inconsistencies.
 
 <!-- more -->
 
 ## The test
 
-The test is simple. We're testing what happens when we click on a `<button>`. Specifically, we want to know if: 
-
-1. Does clicking focus the button? 
+The test is simple. We're testing what happens when we click on a `<button>`. Specifically, we want to know if:
+
+1. Does clicking focus the button?
 2. After clicking, does keypresses originate from the button?
-3. After clicking, can we tab to the next element? 
-4. After clicking, can we shift-tab to the previous element? 
-
-Here's the HTML we're using for the test: 
+3. After clicking, can we tab to the next element?
+4. After clicking, can we shift-tab to the previous element?
+
+Here's the HTML we're using for the test:
 
 ```html
 <div tabindex="0">Placeholder for testing tab</div>
@@ -31,9 +31,9 @@
 <div tabindex="0">Placeholder for testing tab</div>
 ```
 
-The `<div>`s are there for us to test tabbing and shift-tabbing easily. 
-
-Here's a Codepen for you if you want to follow along with the tests. 
+The `<div>`s are there for us to test tabbing and shift-tabbing easily.
+
+Here's a Codepen for you if you want to follow along with the tests.
 
 <p class="codepen" data-height="402" data-theme-id="7929" data-default-tab="result" data-user="zellwk" data-slug-hash="WVMMvy" style="height: 402px; box-sizing: border-box; display: flex; align-items: center; justify-content: center; border: 2px solid; margin: 1em 0; padding: 1em;" data-pen-title="Button and link focus test">
   <span>See the Pen <a href="https://codepen.io/zellwk/pen/WVMMvy/">
@@ -44,9 +44,9 @@
 
 ### Testing for focus
 
-We can test for focus visually. If the button gets focused, there should be the default visual glow around the button. 
-
-We can also test for focus programmatically. In JavaScript, you can get the focused element with `document.activeElement`. When we click a button, we can log the focused element. 
+We can test for focus visually. If the button gets focused, there should be the default visual glow around the button.
+
+We can also test for focus programmatically. In JavaScript, you can get the focused element with `document.activeElement`. When we click a button, we can log the focused element.
 
 ```js
 const button = document.querySelector('button')
@@ -55,11 +55,11 @@
 })
 ```
 
-Note: If you're using Chrome, you can use the Live Expression tool (so there's no need to log `document.activeElement`). 
+Note: If you're using Chrome, you can use the Live Expression tool (so there's no need to log `document.activeElement`).
 
 ### Testing for keypress
 
-Here, we can add a `keydown` event listener to the document. Here, we want to log what element triggered the event. We can tell the element with `event.target`. 
+Here, we can add a `keydown` event listener to the document. Here, we want to log what element triggered the event. We can tell the element with `event.target`.
 
 ```js
 document.addEventListener('keydown', event => {
@@ -69,9 +69,9 @@
 
 ### Testing for Tab and Shift-tab
 
-After clicking on a button, does Tab go to the next focusable element? If it goes to the next focusable element, that element should receive a focus outline. 
-
-Likewise, does `Shift` + `Tab` goes to the previous focusable element? If it goes to the previous focusable element, that element should receive a focus outline too. 
+After clicking on a button, does Tab go to the next focusable element? If it goes to the next focusable element, that element should receive a focus outline.
+
+Likewise, does `Shift` + `Tab` goes to the previous focusable element? If it goes to the previous focusable element, that element should receive a focus outline too.
 
 I did not log `document.activeElement` because the focus glow is enough.
 
@@ -79,129 +79,129 @@
 
 ### Safari (Mac)
 
-When you click on a button in Safari (12.1.1), the button does not get focus. The document gets focus instead. We know this because: 
-
-1. There's no focus glow on the button. 
-2. `document.activeElement` points to `<body>`. 
+When you click on a button in Safari (12.1.1), the button does not get focus. The document gets focus instead. We know this because:
+
+1. There's no focus glow on the button.
+2. `document.activeElement` points to `<body>`.
 
 <figure role="figure"><img src="/images/2019/inconsistent-button-behavior/safari-click.gif" alt="In Safari, document gets focused when you click on a button"></figure>
 
-Since `<body>` gets focus, any further keypress originates from the `<body>`. 
+Since `<body>` gets focus, any further keypress originates from the `<body>`.
 
 <figure role="figure"><img src="/images/2019/inconsistent-button-behavior/safari-keydown.gif" alt="Next keypress originate from the document."></figure>
 
-Tabbing into the next element works as expected. The next element gets focus. 
+Tabbing into the next element works as expected. The next element gets focus.
 
 <figure role="figure"><img src="/images/2019/inconsistent-button-behavior/safari-tab.gif" alt="Tabbing into the next element works as expected."></figure>
 
-`Shift` + `Tab` doesn't work as I expected. I expect the previous element to get focus, but `<button>` gets focus instead. 
+`Shift` + `Tab` doesn't work as I expected. I expect the previous element to get focus, but `<button>` gets focus instead.
 
 <figure role="figure"><img src="/images/2019/inconsistent-button-behavior/safari-shift-tab.gif" alt="Shift tab does not focus on the previous element. It focuses on the button instead."></figure>
 
 ### Firefox (Mac)
 
-When you click on a button in Firefox (Nightly 70.0a1), the button does not get focus. The document gets focus instead. 
+When you click on a button in Firefox (Nightly 70.0a1), the button does not get focus. The document gets focus instead.
 
 <figure role="figure"><img src="/images/2019/inconsistent-button-behavior/firefox-click.gif" alt="In Firefox, document gets focused when you click on a button"></figure>
 
-Any further keypress originates from the `<body>`. 
+Any further keypress originates from the `<body>`.
 
 <figure role="figure"><img src="/images/2019/inconsistent-button-behavior/firefox-keydown.gif" alt="Next keypress originate from the document."></figure>
 
-`Tab` does not work as expected. When you press `Tab`, Firefox focuses on the first element in the document. 
+`Tab` does not work as expected. When you press `Tab`, Firefox focuses on the first element in the document.
 
 <figure role="figure"><img src="/images/2019/inconsistent-button-behavior/firefox-tab.gif" alt="Tab goes to the first element."></figure>
 
-`Shift` + `Tab` is funny. If `<button>` is the first thing you clicked on, Firefox focuses on the last focusable element in the document. If you focused on an element before clicking the button, Firefox focuses that element. 
+`Shift` + `Tab` is funny. If `<button>` is the first thing you clicked on, Firefox focuses on the last focusable element in the document. If you focused on an element before clicking the button, Firefox focuses that element.
 
 <figure role="figure"><img src="/images/2019/inconsistent-button-behavior/firefox-shift-tab.gif" alt="Shift-tab behavior."></figure>
 
-The problem with Firefox and buttons date back to Firefox 63 (at least). MDN has a section on this: 
+The problem with Firefox and buttons date back to Firefox 63 (at least). MDN has a section on this:
 
 <figure role="figure"><img src="/images/2019/inconsistent-button-behavior/mdn.png" alt="MDN's documentation regarding button clicks in Firefox and other browsers."></figure>
 
 ### Firefox (Windows)
 
-When you click on a button in Firefox (Quantum 68.0.1, Windows version), the button gets focus, but the focus glow does not show up. 
+When you click on a button in Firefox (Quantum 68.0.1, Windows version), the button gets focus, but the focus glow does not show up.
 
 <figure role="figure"><img src="/images/2019/inconsistent-button-behavior/firefox-windows-click.gif" alt="Buttons gets focus but the focus glow does not show up."></figure>
 
-Further keypress originates from the `<button>`. 
+Further keypress originates from the `<button>`.
 
 <figure role="figure"><img src="/images/2019/inconsistent-button-behavior/firefox-windows-keydown.gif" alt="Next keypress originate from the button."></figure>
 
-Tab works as expected. The next item gets focus. 
+Tab works as expected. The next item gets focus.
 
 <figure role="figure"><img src="/images/2019/inconsistent-button-behavior/firefox-windows-tab.gif" alt="Next item gets focus."></figure>
 
-`Shift` + `Tab` works as expected. The previous item gets focus. 
+`Shift` + `Tab` works as expected. The previous item gets focus.
 
 <figure role="figure"><img src="/images/2019/inconsistent-button-behavior/firefox-windows-shift-tab.gif" alt=""></figure>
 
 ### Chrome (Mac)
 
-When you click on a button in Chrome (Canary 78.0), the button gets focus. This implementation is different from Safari and Firefox. 
+When you click on a button in Chrome (Canary 78.0), the button gets focus. This implementation is different from Safari and Firefox.
 
 <figure role="figure"><img src="/images/2019/inconsistent-button-behavior/chrome-click.gif" alt="In Chrome, the button gets focus when you click on it."></figure>
 
-The next keypress originates from `<button>`. This is expected since `<button>` is the focused element. 
+The next keypress originates from `<button>`. This is expected since `<button>` is the focused element.
 
 <figure role="figure"><img src="/images/2019/inconsistent-button-behavior/chrome-keydown.gif" alt="Next keypress originates from the button"></figure>
 
-`Tab` works as expected. The next element gets focus. 
+`Tab` works as expected. The next element gets focus.
 
 <figure role="figure"><img src="/images/2019/inconsistent-button-behavior/chrome-tab.gif" alt="Next element gets focus when you tab"></figure>
 
-`Shift` + `Tab` works as expected. The previous element gets focus. 
+`Shift` + `Tab` works as expected. The previous element gets focus.
 
 <figure role="figure"><img src="/images/2019/inconsistent-button-behavior/chrome-shift-tab.gif" alt="Previous element gets focus when you press Shift + Tab"></figure>
 
 ### Chrome (Windows)
 
-When you click on a button in Chrome (Chrome 75.0), the button gets focus. 
+When you click on a button in Chrome (Chrome 75.0), the button gets focus.
 
 <figure role="figure"><img src="/images/2019/inconsistent-button-behavior/chrome-windows-click.gif" alt="The button gets focus when you click on it."></figure>
 
-The next keypress originates from `<button>`. 
+The next keypress originates from `<button>`.
 
 <figure role="figure"><img src="/images/2019/inconsistent-button-behavior/chrome-windows-keydown.gif" alt="Next keypress originates from the button"></figure>
 
-`Tab` works as expected. The next element gets focus. 
+`Tab` works as expected. The next element gets focus.
 
 <figure role="figure"><img src="/images/2019/inconsistent-button-behavior/chrome-windows-tab.gif" alt="Next element gets focus when you tab"></figure>
 
-`Shift` + `Tab` works as expected. The previous element gets focus. 
+`Shift` + `Tab` works as expected. The previous element gets focus.
 
 <figure role="figure"><img src="/images/2019/inconsistent-button-behavior/chrome-windows-shift-tab.gif" alt="Previous element gets focus when you press Shift + Tab"></figure>
 
 ### Edge (Windows)
 
-When you click on a button in Edge (Edge 17), the button gets focus, but the focus ring did not appear. 
+When you click on a button in Edge (Edge 17), the button gets focus, but the focus ring did not appear.
 
 <figure role="figure"><img src="/images/2019/inconsistent-button-behavior/edge-click.gif" alt="The button gets focus when you click on it, but the focus ring did not appear."></figure>
 
-The next keypress originates from `<button>`. 
+The next keypress originates from `<button>`.
 
 <figure role="figure"><img src="/images/2019/inconsistent-button-behavior/edge-keydown.gif" alt="Next keypress originates from the button"></figure>
 
-`Tab` works as expected. The next element gets focus. 
+`Tab` works as expected. The next element gets focus.
 
 <figure role="figure"><img src="/images/2019/inconsistent-button-behavior/edge-tab.gif" alt="Next element gets focus when you tab"></figure>
 
-`Shift` + `Tab` works as expected. The previous element gets focus. 
+`Shift` + `Tab` works as expected. The previous element gets focus.
 
 <figure role="figure"><img src="/images/2019/inconsistent-button-behavior/edge-shift-tab.gif" alt="Previous element gets focus when you press Shift + Tab"></figure>
 
 ## Summary of the results
 
-We tested for four things across the common browsers: 
-
-1. Does clicking focus the button? 
+We tested for four things across the common browsers:
+
+1. Does clicking focus the button?
 2. After clicking, does keypresses originate from the button?
-3. After clicking, can we tab to the next element? 
-4. After clicking, can we shift-tab to the previous element? 
-
-Here are the results in a table form. 
+3. After clicking, can we tab to the next element?
+4. After clicking, can we shift-tab to the previous element?
+
+Here are the results in a table form.
 
 <table>
   <thead>
@@ -216,7 +216,7 @@
     </tr>
   </thead>
   <tbody>
-    <tr> 
+    <tr>
       <td>Focused element</td>
       <td><code>&lt;body&gt;</code></td>
       <td><code>&lt;body&gt;</code></td>
@@ -252,53 +252,48 @@
       <td>Previous Element</td>
       <td>Previous Element</td>
     </tr>
-  </tbody> 
+  </tbody>
 </table>
 
-You can see the inconsistencies here. It's clear as day. The major inconsistencies are: 
+You can see the inconsistencies here. It's clear as day. The major inconsistencies are:
 
 1. **Firefox on Mac is simply weird.** Everything seems wrong.
-2. **Some browsers don't focus on the button** when they're clicked. 
-3. **Some browsers don't include a focus glow** on the button when they're clicked. 
-
-The [HTML Spec](https://www.w3.org/TR/2011/WD-html5-20110525/the-button-element.html#the-button-element) doesn't state what browsers should do after a user clicks on a button. So *no browsers are at fault* for the inconsistent behavior. 
+2. **Some browsers don't focus on the button** when they're clicked.
+3. **Some browsers don't include a focus glow** on the button when they're clicked.
+
+The [HTML Spec](https://www.w3.org/TR/2011/WD-html5-20110525/the-button-element.html#the-button-element) doesn't state what browsers should do after a user clicks on a button. So *no browsers are at fault* for the inconsistent behavior.
 
 ## Here's a potential fix
 
 **I think Chrome's implementation (both Mac and Windows) makes the most sense.**
 
-1. When you click on a button, focus should be on the button. 
+1. When you click on a button, focus should be on the button.
 2. Button should have a focus glow.
-3. When you press `Tab` after clicking a button, the next element should get focus. 
-4. When you press `Shift` + `Tab` after clicking a button, the previous element should get focus. 
-
-Note: If you're the kind of person that hates the default focus style, you can restyle the focus ring (or you can wait for `:focus-visible` to be widely supported). 
-
-There's a quick fix if you want to make the other browsers behave consistently with Chrome's implementation. All you have to do is add this code at the top of your JavaScript. 
+3. When you press `Tab` after clicking a button, the next element should get focus.
+4. When you press `Shift` + `Tab` after clicking a button, the previous element should get focus.
+
+Note: If you're the kind of person that hates the default focus style, you can restyle the focus ring (or you can wait for `:focus-visible` to be widely supported).
+
+There's a quick fix if you want to make the other browsers behave consistently with Chrome's implementation. All you have to do is add this code at the top of your JavaScript.
 
 ```js
-<<<<<<< HEAD
 document.addEventListener('click', function (event) {
-  if (event.target.matches('button') {
-=======
-document.addEventListener('click', event => {
   if (event.target.matches('button')) {
->>>>>>> f00a9002
     event.target.focus()
   }
 })
 ```
 
-This code focuses on the button when you click on it. This also makes sure: 
+This code focuses on the button when you click on it. This also makes sure:
 
 1. The focus glow appears.
 2. Tab goes to the next element.
 3. Shift-Tab goes to the previous element
 
-**Important note:** You want to put this code AT THE TOP of your JavaScript files. It works because event listeners are called in the order they're declared. Focus will always go to the button first. You can then redirect focus to other elements if you desire. 
-
-**Important note #2:** I have not tested this code thoroughly with all devices yet. (Only Mac versions Safari, Firefox, and Chrome). I appreciate it if you can help to conduct some tests. Let me know if I'm wrong in any way. Thanks. 
-
-In case you were wondering why I did these tests: I realized the inconsistent behavior when I was writing the Keyboard section for [Learn JavaScript][2]. I did these tests because I wanted to teach my students the right way to handle buttons and focus (which is a big part of accessibility!). 
+**Important note:** You want to put this code AT THE TOP of your JavaScript files. It works because event listeners are called in the order they're declared. Focus will always go to the button first. You can then redirect focus to other elements if you desire.
+
+**Important note #2:** I have not tested this code thoroughly with all devices yet. (Only Mac versions Safari, Firefox, and Chrome). I appreciate it if you can help to conduct some tests. Let me know if I'm wrong in any way. Thanks.
+
+In case you were wondering why I did these tests: I realized the inconsistent behavior when I was writing the Keyboard section for [Learn JavaScript][2]. I did these tests because I wanted to teach my students the right way to handle buttons and focus (which is a big part of accessibility!).
 
 [2]:	https://learnjavascript.today "Learn JavaScript"