---
layout: post
title: Overcoming 7 main problems of learning to code (for people who don't have a developer job)
description: Some tips and tricks to help beginner developers learn how to code
slug: 7-challenges-of-learning-code
tags: ["writing", "advice", "systems"]
---

If you don't have a job as a developer, learning how to code becomes a much bigger challenge for a simple reason — developers can learn to code on the job.

I want to share with you 7 major challenges people face when learning, especially if they don't have a developer job. I'm also going to talk about how you can overcome each challenge.

<!-- more -->

The 7 major challenges are:

1. You don't have the energy to code
2. You don't know what you should be learning
3. You want to learn fast
4. You panic when things go wrong
5. You don't have anyone to mentor you
6. You get distracted easily
7. You forget what you are learning

## Problem #1: You don't have energy to learn to code

**Work can be draining.** When you get off work, your brain is fried. All you want to do is lie on the couch and rest. If that happens to you, it can be really difficult to sit down and _learn something_.

**Family can be draining too**. If your family members demand your presence, you can't dedicate that time and energy to learning something. You have to spend your energy on them. For example, try learning when you have a 2-year old kid in the house. It's gets especially challenging.

There are three ways to overcome the problem of not having enough energy.

### Reduce energy drain

If you're working on a job that demands a lot of concentration from you, you're going to be drained after work. It's going to be really hard for you to learn anything after work.

One possible way to overcome this challenge is simply to **change to a job that's less demanding**. You may get lesser pay from it, but if dedicating time to code makes you happier (and can potentially bring you more money in the long run), then it makes the short-term switch worth it.

Reducing energy drain on the family side can be challenging. If you have a kid, there's nothing much you can do. You have to spend time and energy with the kid.

But when the kid sleeps, you can **arrange with your partner** (or parents, or anyone who lives together with you) **to give you some time to learn**. Ask them not to disturb you so you can concentrate on learning, so you can focus on bringing them a better future.

### Optimizing energy usage

One of the best things you can do is to **learn something after you wake up.** That's because you're most well-rested, which means you have more energy, willpower, and willingness to sit down and learn something new.

If you spend 30 minutes in the morning with a well-rested state, you're going to have better results compared to spending the same 30 minutes after work in a tired state.

You want to find ways to **structure your day so it complements your learning time** rather than working against it.

### Increasing energy capacity

This one is easy to say but hard to do.

To increase your energy capacity, you need to **stretch yourself**. This means you'll have to learn even when you're exhausted. Your learning experience initially may be lousy, but continue to keep at it and you'll eventually get more energy to learn.

This concept is similar to building up your muscles to run a marathon. The first time you run you'll run out of breath relatively quickly. You get tired and you don't feel like running anymore. But as you practice you get better. You have to practice consistently or your energy capacity will drop again.

One bonus tip for improving energy capacity is to **do physical exercise** like running. It works because the physical body allows us to carry more energy when we're healthy. So it helps to eat well and exercise well.

## Problem #2: You don't know what you should be learning

How do you decide what to learn? Most people have this question. When you have such a question the first thing you do is probably Google.

And you may have ended up with a huge developer roadmap like this.

<figure role="figure">
  <img src="/images/2021/seven-challenges-of-learning-code/roadmap.png" alt="huge developer roadmap">
</figure>

What's the first thing you notice when you see such a roadmap?

<<<<<<< HEAD
If you're reaction is "oh my fucking god", you're not alone. Most people will look at this roadmap and have the same reaction: oh my fucking god! Then _they get overwhelmed by the amount of things they need to do. _
=======
If your reaction is "oh my fucking god", you're not alone. Most people will look at this roadmap and have the same reaction: oh my fucking god! Then _they get overwhelmed by the amount of things they need to do. _  
>>>>>>> f88333a1

**Following large roadmaps** like this one **is a surefire way to kill your joy for learning**.

For example, most people who start out learning to code don't really know what DNS or HTTP is. They don't really care. They just want to make a website. If you ask them to research what HTTP is, they're going to go "what?". Why do I have to learn that? Simply put, they're not ready to take on this information yet.

**If you force yourself to take on information you're not ready or willing to learn yet, you're going to be frustrated.** You're going to think you're not a developer material, and you're going to give up.

Don't do this to yourself!

There's a much easier and more fun way to learn.

### The easier, better, more fun way to learn

You have to start by throwing away the concept of a roadmap and **focus on the things you want to learn**. This allows you to set smaller challenges that you can complete, which gives you the confidence to take on larger challenges.

For example, when I started out learning web development, I only knew I wanted to be able to code out a design and put it on a website. The first step, is hence, code out the design.

So that led me to search for videos showing me how to turn a design into a website. Specifically, how to turn PSD into HTML and CSS.

I followed those tutorials and coded along. At the end of a few tutorials, I set myself a challenge to replicate Tutsplus website [which looked like this way back in 2012](https://web.archive.org/web/20120202082032/http://tutsplus.com/).

When I completed that challenge, my next step was to figure out how to put the website online. At that time Wordpress was the rage, so I picked up Wordpress. Once I was able to code up something with Wordpress, the next steps were to buy a domain name, choose a web hosting company, and publish the website.

It was simple like that — I didn't even think about Git back when I started. I only picked up Git much much later, after learning even more CSS.

Notice I also didn't jump into JavaScript? That's because I wasn't interested yet. When I got interested, I started learning more about it.

### Don't worry about becoming great

We all want to become amazing developers. If you’re an amazing developer you can have lots of job opportunities and connections. Your work career is going to be easy. You don’t have to struggle so much.

But the unfortunate fact is we don’t start out amazing\* We start out ordinary.

**If you’re ordinary and you dream about the amazing things, you’re setting yourself up for frustration** — because you don’t have the skills to back up what you wish to do.

It's far better to create ordinary things when you're starting out.

Maybe you become amazing and you won't even know it after a while.

## Problem #3: You want to learn fast

**Learning fast is a trap.** Unless you already have a track record of learning things fast, you're most probably going to fail.

When you try to learn fast, you try to "complete" a course or articles in the quickest time possible. When you do this, you're likely to skip concepts that are hard to digest. If you don't understand these concepts, can you truly say you've learned anything?

While speed is important, the amount of information that actually gets into your head is also important. We need understand what's going on.

So I highly recommend [learning well instead of learning fast](https://zellwk.com/blog/learn-fast/). You're going to get way more progress and speed this way.

## Problem #4: You panic when things go wrong

Things rarely go right all the time. They're likely to go wrong instead. If you wish to be right all the time, you're going to have a very hard time learning to code.

**Don't panic.** You need to get really good at figuring out what went wrong. This a skill we call debugging in the coding world.

It's actually super easy to master debugging — you already have errors that tell you precisely what went wrong. So use those errors to help you figure it out. I talk more about debugging JavaScript [here](https://youtu.be/B6EZIEqO15w). It might just help you out.

## Problem #5: You don't have anyone to mentor you

This is the worst possible problem if you don't have a developer job — you really have no one to mentor you and guide you through the learning process.

- You don't know what the hell you did right
- You don't know what the hell you did wrong
- You don't know whether your code is good

This lack of mentorship can paralyze many people because they want to become great developers. (See above point about great developers again).

One common attribute of great developers is the ability to write clean, maintainable code. But is that really the only definition of great developers?

I once had a friend who complained to me about an excellent game developer. He told me the game developer builds excellent games, but he uses iterative code instead of declarative code.

If you're into the programming world, you would know of the debate between declarative vs imperative programming. Declarative programming is preferred since it's more understandable.

Even though the game developer used imperative code, can you say he's a bad developer? No, you can't. He's already producing games that work!

**Producing stuff with bad quality code makes you a better developer than producing nothing with good quality code.**

If you want to become better at the craft, you can always [reinvent the wheel](https://zellwk.com/blog/dont-reinvent-the-wheel/) or learn from various experts.

## Problem #6: You get distracted easily

There are many reasons why you can get distracted. But distractions usually fall into two categories:

1. You're really tired and you need some rest
2. You're afraid of something and you're running away.

**If you're tired, feel free to take a rest!** Don't feel bad about needing to rest. Even marathon runners need to take a break when they're not running.

**If you're afraid of something and you're running away, you need to sit down and face the whatever is trying to make you run away.** Even if the problem gets too hard, sometimes you just have to [sit down and figure it out](https://zellwk.com/blog/figure-it-out/).

## Problem #7: You forget what you learn

Human beings have two kinds of memories — short-term memories and long-term memories.

When we learn something, we store what we learn in the short-term memory bank. They only get transferred into the long-term memory bank if we keep using it for a long time. If we don't use the information, we simply discard the information.

So **it's a given that we will forget something.**

There are three ways to overcome this problem.

### Train your memory

You can learn techniques to improve your memory power. This lets you remember things for longer. [Moonwalking with Einstein](https://www.amazon.com/Moonwalking-Einstein-Science-Remembering-Everything/dp/0143120530) is a great book that introduces various systems that memory experts use.

Just be aware that **memory is a skill**. Dedicating time and energy to training your memory doesn't automatically make it easier for you to remember code. You still have to work at it.

### Write notes

Since we forget anyway, why not make notes about everything we learn? **If you forget something, you can always look back at your notes.**

Don't worry about referring to your notes. Life is not an exam. You won't lose marks for referring to your notes.

It's always better to **make your own notes** (instead of using other people's notes) because you remember things from your notes much faster.

### Practice

Since usage of knowledge stored inside short-term memory converts it into long-term memory, the only other way to combat memory loss is to **practice what you learned**.

Don't make practice harder than you think it is. All you have to do is **make stuff whenever you can**.

You also don't have to practice things like code katas since you don't write that kind of code when you make things.

**Practice what you need**. Nothing more.<|MERGE_RESOLUTION|>--- conflicted
+++ resolved
@@ -3,7 +3,7 @@
 title: Overcoming 7 main problems of learning to code (for people who don't have a developer job)
 description: Some tips and tricks to help beginner developers learn how to code
 slug: 7-challenges-of-learning-code
-tags: ["writing", "advice", "systems"]
+tags: ['writing', 'advice', 'systems']
 ---
 
 If you don't have a job as a developer, learning how to code becomes a much bigger challenge for a simple reason — developers can learn to code on the job.
@@ -70,11 +70,7 @@
 
 What's the first thing you notice when you see such a roadmap?
 
-<<<<<<< HEAD
-If you're reaction is "oh my fucking god", you're not alone. Most people will look at this roadmap and have the same reaction: oh my fucking god! Then _they get overwhelmed by the amount of things they need to do. _
-=======
-If your reaction is "oh my fucking god", you're not alone. Most people will look at this roadmap and have the same reaction: oh my fucking god! Then _they get overwhelmed by the amount of things they need to do. _  
->>>>>>> f88333a1
+If your reaction is "oh my fucking god", you're not alone. Most people will look at this roadmap and have the same reaction: oh my fucking god! Then _they get overwhelmed by the amount of things they need to do. _
 
 **Following large roadmaps** like this one **is a surefire way to kill your joy for learning**.
 
